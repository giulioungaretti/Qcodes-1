--- conflicted
+++ resolved
@@ -43,7 +43,6 @@
         data_set.has_written_metadata = True
 
 
-<<<<<<< HEAD
 class RecordingMockFormatter:
     def __init__(self):
         self.write_calls = []
@@ -69,15 +68,10 @@
                                           location, read_first))
 
 
-class FullIO:
-    def list(self, location):
-        return [location + '.whatever']
-=======
 class MatchIO:
     def __init__(self, existing_matches, fmt=None):
         self.existing_matches = existing_matches
         self.fmt = fmt or '{}{}.something'
->>>>>>> 30220057
 
     def list(self, location, **kwargs):
         return [self.fmt.format(location, i) for i in self.existing_matches]
