import multiprocessing as mp

from qcodes.utils.deferred_operations import DeferredOperations
from qcodes.utils.helpers import DelegateAttributes, named_repr
from .parameter import Parameter, GetLatest
from .function import Function
from .server import get_instrument_server_manager


class RemoteInstrument(DelegateAttributes):
    '''
    A proxy for an instrument (of any class) running on a server process
    '''
    delegate_attr_dicts = ['_methods', 'parameters', 'functions']

    def __init__(self, *args, instrument_class=None, server_name='',
                 **kwargs):

        if server_name == '':
            server_name = instrument_class.default_server_name(**kwargs)

        shared_kwargs = {}
        for kwname in instrument_class.shared_kwargs:
            if kwname in kwargs:
                shared_kwargs[kwname] = kwargs[kwname]
                del kwargs[kwname]

        self._server_name = server_name
        self._shared_kwargs = shared_kwargs
        self._manager = get_instrument_server_manager(self._server_name,
                                                      self._shared_kwargs)

        self._instrument_class = instrument_class
        self._args = args
        self._kwargs = kwargs

        instrument_class.record_instance(self)
        self.connect()

    def connect(self):
        connection_attrs = self._manager.connect(self, self._instrument_class,
                                                 self._args, self._kwargs)

        # bind all the different categories of actions we need
        # to interface with the remote instrument
        # TODO: anything else?

        self.name = connection_attrs['name']
        self._id = connection_attrs['id']

        self._methods = {
            name: RemoteMethod(name, self, attrs)
            for name, attrs in connection_attrs['methods'].items()
        }

        self.parameters = {
            name: RemoteParameter(name, self, attrs)
            for name, attrs in connection_attrs['parameters'].items()
        }

        self.functions = {
            name: RemoteFunction(name, self, attrs)
            for name, attrs in connection_attrs['functions'].items()
        }

    def _ask_server(self, func_name, *args, **kwargs):
        """
        Query the server copy of this instrument, expecting a response
        """
        return self._manager.ask('cmd', self._id, func_name, *args, **kwargs)

    def _write_server(self, func_name, *args, **kwargs):
        """
        Send a command to the server copy of this instrument, without
        waiting for a response
        """
        self._manager.write('cmd', self._id, func_name, *args, **kwargs)

    def add_parameter(self, name, **kwargs):
        attrs = self._ask_server('add_parameter', name, **kwargs)
        self.parameters[name] = RemoteParameter(name, self, attrs)

    def add_function(self, name, **kwargs):
        attrs = self._ask_server('add_function', name, **kwargs)
        self.functions[name] = RemoteFunction(name, self, attrs)

    def instances(self):
        return self._instrument_class.instances()

    def close(self):
        if hasattr(self, '_manager'):
            if self._manager._server in mp.active_children():
                self._manager.delete(self._id)
            del self._manager
        self._instrument_class.remove_instance(self)

    def restart(self):
        self.close()
        self._manager.restart()

    def __getitem__(self, key):
        try:
            return self.parameters[key]
        except KeyError:
            return self.functions[key]

    def __repr__(self):
        return named_repr(self)


class RemoteComponent:
    '''
    One piece of a RemoteInstrument, that proxies all of its calls to the
    corresponding object in the server instrument
    '''
    def __init__(self, name, instrument, attrs):
        self.name = name
        self._instrument = instrument

        for attribute, value in attrs.items():
            if attribute == '__doc__' and value:
                value = '{} {} in RemoteInstrument {}\n---\n\n{}'.format(
                    type(self).__name__, self.name, instrument.name, value)
            setattr(self, attribute, value)


class RemoteMethod(RemoteComponent):
    def __call__(self, *args, **kwargs):
        return self._instrument._ask_server(self.name, *args, **kwargs)


class RemoteParameter(RemoteComponent, DeferredOperations):
    def __init__(self, *args, **kwargs):
        super().__init__(*args, **kwargs)
        self.get_latest = GetLatest(self)

    def __call__(self, *args):
        if len(args) == 0:
            return self.get()
        else:
            self.set(*args)

    def get(self):
        return self._instrument._ask_server('get', self.name)

    def set(self, value):
        # TODO: sometimes we want set to block (as here) and sometimes
        # we want it async... which would just be changing the '_ask_server'
        # to '_write_server' below. how do we decide, and how do we let the
        # user do it?
        self._instrument._ask_server('set', self.name, value)

    # manually copy over validate and __getitem__ so they execute locally
    # no reason to send these to the server, unless the validators change...
    def validate(self, value):
        return Parameter.validate(self, value)

    def __getitem__(self, keys):
        return Parameter.__getitem__(self, keys)

    def sweep(self, *args, **kwargs):
        return Parameter.sweep(self, *args, **kwargs)

    def _latest(self):
        return self._instrument._ask_server('param_call', self.name,
                                            '_latest')

<<<<<<< HEAD
    def snapshot(self, update=False):
        # how to propagate the update?, just like this? Seems to work...
        return self._instrument.connection.ask('param_call', self.name,
                                               'snapshot', update)
=======
    def snapshot(self):
        return self._instrument._ask_server('param_call', self.name,
                                            'snapshot')
>>>>>>> 6375f613

    def setattr(self, attr, value):
        self._instrument._ask_server('param_setattr', self.name,
                                     attr, value)

    def getattr(self, attr):
        return self._instrument._ask_server('param_getattr', self.name,
                                            attr)

    def __repr__(self):
        return named_repr(self)

    # TODO: need set_sweep if it exists, and any methods a subclass defines.


class RemoteFunction(RemoteComponent):
    def __call__(self, *args):
        return self._instrument._ask_server('call', self.name, *args)

    def call(self, *args):
        return self.__call__(*args)

    def validate(self, *args):
        return Function.validate(self, *args)

    def __repr__(self):
        return named_repr(self)<|MERGE_RESOLUTION|>--- conflicted
+++ resolved
@@ -165,16 +165,9 @@
         return self._instrument._ask_server('param_call', self.name,
                                             '_latest')
 
-<<<<<<< HEAD
     def snapshot(self, update=False):
-        # how to propagate the update?, just like this? Seems to work...
-        return self._instrument.connection.ask('param_call', self.name,
-                                               'snapshot', update)
-=======
-    def snapshot(self):
         return self._instrument._ask_server('param_call', self.name,
-                                            'snapshot')
->>>>>>> 6375f613
+                                            'snapshot', update)
 
     def setattr(self, attr, value):
         self._instrument._ask_server('param_setattr', self.name,
